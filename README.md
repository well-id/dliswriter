# `dliswriter`

Welcome to `dliswriter` - an open-source Python package for writing DLIS files.

The package allows you to specify the structure, data, and metadata of your DLIS file
in a simple and flexible fashion. A minimal example is shown below.

```python
import numpy as np  # for creating mock datasets
from dliswriter import DLISFile, enums

df = DLISFile()

df.add_origin("MY-ORIGIN")  # required; can contain metadata about the well, scan procedure, etc.

# define channels with numerical data and additional information
n_rows = 100  # all datasets must have the same number of rows
ch1 = df.add_channel('DEPTH', data=np.linspace(0, 10, n_rows), units='m')
ch2 = df.add_channel("RPM", data=np.arange(n_rows) % 10)
ch3 = df.add_channel("AMPLITUDE", data=np.random.rand(n_rows, 5))

# define frame, referencing the above defined channels
main_frame = df.add_frame("MAIN-FRAME", channels=(ch1, ch2, ch3), index_type=enums.FrameIndexType.BOREHOLE_DEPTH)

# write the data and metadata to a physical DLIS file
df.write('./new_dlis_file.DLIS')
```

<<<<<<< HEAD
For more details about the DLIS file format and the usage of the package, please see [the documentation](https://well-id-widcdliswriter.readthedocs-hosted.com/index.html).
=======
For more details about the DLIS file format and using `dliswriter`, please see [the documentation](https://well-id-widcdliswriter.readthedocs-hosted.com/en/latest/).
>>>>>>> d73b2c7f

Please note that some DLIS viewer applications are not fully compliant with the DLIS standard.
If a DLIS file produced by `dliswriter` causes issues in some of the viewers, it might not necessarily 
be a `dliswriter` bug.
Some of the known compatibility issues - and ways of dealing with them - are described 
<<<<<<< HEAD
[in a dedicated section of the documentation](https://well-id-widcdliswriter.readthedocs-hosted.com/userguide/compatibilityissues.html).
=======
[in a dedicated section of the documentation](https://well-id-widcdliswriter.readthedocs-hosted.com/en/latest/userguide/compatibilityissues.html).
If you run into problems not covered by the documentation, please open a new [issue](https://github.com/well-id/dliswriter/issues).
>>>>>>> d73b2c7f


## Installation
`dliswriter` can be installed from PyPI:

```commandline
pip install dliswriter
```

Anaconda installation option is coming soon.

### For developers
Setting up `dliswriter` for development purposes requires: 
- Python (at least 3.10)
- Anaconda, e.g. [Miniconda](https://docs.anaconda.com/free/miniconda/)
- [git](https://git-scm.com/)

Once these requirements are fulfilled, follow the steps below:

1. Clone the repository and enter it. From a console:
    ```commandline
    git clone https://github.com/well-id/dliswriter.git
    cd dliswriter
    ```

2. Create the `dlis-writer` environment from the [`environment.yaml`](./environment.yaml) file and activate it:
    ```commandline
    conda env create -f environment.yaml
    conda activate dlis-writer
    ```

4. Install DLIS Writer in editable mode using `pip`:
    ```commandline
    pip install --no-build-isolation --no-deps -e .
    ```
    For explanation of the required flags, see [this issue](https://github.com/conda/conda-build/issues/4251).

5. You're good to go! For verification, you can run the tests for the package 
(still from inside the `dliswriter` directory):
    ```commandline
    pytest .
    ```

## Contributing
To contribute to the `dliswriter`, please follow this procedure:
1. Check out the `devel` branch: `git checkout devel`
2. Create a new branch from `devel`: `git checkout -b <your branch name>`
3. Make your changes, commit them, and push them
4.  Create a pull request to the `devel` branch

You might also want to have a look at our [issues log](https://github.com/well-id/dliswriter/issues).

---
## Authors
`dliswriter` has been developed at [Well ID](https://wellid.no/) by:

* Dominika Dlugosz
* Magne Lauritzen
* Kamil Grunwald
* Omer Faruk Sari

Based on the definition of the [RP66 v1 standard](https://energistics.org/sites/default/files/RP66/V1/Toc/main.html).<|MERGE_RESOLUTION|>--- conflicted
+++ resolved
@@ -15,7 +15,7 @@
 
 # define channels with numerical data and additional information
 n_rows = 100  # all datasets must have the same number of rows
-ch1 = df.add_channel('DEPTH', data=np.linspace(0, 10, n_rows), units='m')
+ch1 = df.add_channel('DEPTH', data=np.linspace(0, 10, n_rows), units=enums.Unit.METER)
 ch2 = df.add_channel("RPM", data=np.arange(n_rows) % 10)
 ch3 = df.add_channel("AMPLITUDE", data=np.random.rand(n_rows, 5))
 
@@ -26,22 +26,14 @@
 df.write('./new_dlis_file.DLIS')
 ```
 
-<<<<<<< HEAD
-For more details about the DLIS file format and the usage of the package, please see [the documentation](https://well-id-widcdliswriter.readthedocs-hosted.com/index.html).
-=======
-For more details about the DLIS file format and using `dliswriter`, please see [the documentation](https://well-id-widcdliswriter.readthedocs-hosted.com/en/latest/).
->>>>>>> d73b2c7f
+For more details about the DLIS file format and using `dliswriter`, please see [the documentation](https://well-id-widcdliswriter.readthedocs-hosted.com/index.html).
 
 Please note that some DLIS viewer applications are not fully compliant with the DLIS standard.
 If a DLIS file produced by `dliswriter` causes issues in some of the viewers, it might not necessarily 
 be a `dliswriter` bug.
 Some of the known compatibility issues - and ways of dealing with them - are described 
-<<<<<<< HEAD
 [in a dedicated section of the documentation](https://well-id-widcdliswriter.readthedocs-hosted.com/userguide/compatibilityissues.html).
-=======
-[in a dedicated section of the documentation](https://well-id-widcdliswriter.readthedocs-hosted.com/en/latest/userguide/compatibilityissues.html).
 If you run into problems not covered by the documentation, please open a new [issue](https://github.com/well-id/dliswriter/issues).
->>>>>>> d73b2c7f
 
 
 ## Installation
